--- conflicted
+++ resolved
@@ -15,11 +15,7 @@
 	@echo "make ppa          - upload to launchpad stable repo"
 	
 #VERSION=1.3~dev5
-<<<<<<< HEAD
-SHORT_VERSION=2.23.4
-=======
 SHORT_VERSION=3.0~dev1
->>>>>>> 466d562d
 #SHORT_VERSION=2.10~dev7
 VERSION_JESSIE=${SHORT_VERSION}
 VERSION=${SHORT_VERSION}
