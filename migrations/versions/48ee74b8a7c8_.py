--- conflicted
+++ resolved
@@ -83,13 +83,8 @@
         bind = op.get_bind()
         session = orm.Session(bind=bind)
         # For each token, that has an owner, create a tokenowner entry
-<<<<<<< HEAD
         for token in session.query(Token).filter(Token.user_id != "", Token.user_id.isnot(None)):
-            token_realms = TokenRealm.query.filter(TokenRealm.token_id == token.id).all()
-=======
-        for token in session.query(Token).filter(Token.user_id):
             token_realms = session.query(TokenRealm).filter(TokenRealm.token_id == token.id).all()
->>>>>>> 922f964d
             realm_id = None
             if not token_realms:
                 sys.stderr.write(u"{serial!s}, {userid!s}, {resolver!s}, "
