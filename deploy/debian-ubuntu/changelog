python-privacyidea (2.17~dev1-1trusty) trusty; urgency=low

  * init

<<<<<<< HEAD
 -- Cornelius Kölbel <cornelius@privacyidea.org>  Thu, 17 Nov 2016 15:00:00 +0200

=======
 -- Cornelius Kölbel <cornelius@privacyidea.org>  Wed, 16 Nov 2016 15:00:00 +0200
 
>>>>>>> 2d5f5cd1
python-privacyidea (2.16-1trusty) trusty; urgency=low

  Featurs
  * Add HSM support via AES keys (#534)
  * Improved Event Handler for flexible notification (#511)
  * Signed subscription files for adding and checking
    for extra functionality during authentication request (#502)

  Enhancements
  * Allow additional filter attributes in the Audit Log (#519)
  * Show or hide realms in the login dialog via policy (#517)
  * Improve UI if admin is not allowed for certain actions (#516, #512)
  * Disable OTP PIN during enrollment via policy (#439)
  * Allow automatic sending of registration code via email (#514)

  Fixes
  * Allow compatibility with ldap3 >= 2.0.7 (#533 #535)
  * Fix problem with Notification when no tokenowner is available (#528)
  * Fix confusion of client HTTP parameters (#529)
  * Fix enabled flag with certain database types (#527)
  * Catch error in case of faulty overrideClient definition (#526)
  * Truncate Audit lines, that are too long for the DB table (#525)

 -- Cornelius Kölbel <cornelius@privacyidea.org>  Thu, 10 Nov 2016 15:00:00 +0200

python-privacyidea (2.15-1trusty) trusty; urgency=low
 
  Features
  * Client Overview. Display the type of the requesting
    authenticating clients (#489)
  * Support for NitroKey OTP mode (admin client)

  Enhancements
  * Builds on Ubuntu 16.04 Xenial
  * Performance enhancements using Caching singletons for
    Config, Realm, Resolver and Policies
  * Allow configuration of the registration email text (#494)
  * Return SAML attributes only in case of successful
    authentication (#500)
  * Policy "reset_all_user_tokens" allow to reset all
    failcounters on successful authentication (#471)
  * Client rewrite mapping also checks for
    X-Forwarded-For (#395, #495)

  Fixes
  * Fixing RemoteUser fails to display WebUI (#499)
  * String comparison in HOSTS resolver (#484)

 -- Cornelius Kölbel <cornelius@privacyidea.org>  Thu, 06 Oct 2016 08:30:00 +0200

python-privacyidea (2.14-1trusty) trusty; urgency=low

  Features
  * Import PGP encrypted seed files
  * Allow UserNotification for user actions
  * Allow UserNotification on validate/check events,
    to notify the user on a failed authentication or
    a locked token.

  Enhancements
  * Add thread ID in REST API Response
  * Performence improvement: Cache LDAP Requests #473
  * Performance improvement: Optimize resolver iteration #474
  * Add "Check OTP only" in WebUI
  * Improve "get serial by OTP" in WebUI
  * Add script to get serial by OTP

  Fixes
  * Restrict GET /user for corresponding admins #460

 -- Cornelius Kölbel <cornelius@privacyidea.org>  Wed, 15 Aug 2016 00:03:00 +0200

python-privacyidea (2.13-1trusty) trusty; urgency=low

  Features
  * Allow central definition of SMS gateways 
    to be used with tokens. #392
  * User SMS for User Notificaton Event Handler. #435
  * Add PIN change setting for each token. #429
  * Force PIN change in web UI. #432

  Enhancements
  * Performence enhancements
    * speed up loading of audit log in web UI.
    * avoid double loadin of tokens and audit entries in web UI. #436
  * Additional log level (enhanced Debug) to even log passwords in 
    debug mode.
  * Add new logo. #430
  * Add quick actions in the token list: reset failcounter, 
    toggle active. #426
  * REST API returns OTP length on successful authentication. #407
  * Add intelligent OverrideAuthorizationClient system setting,
    that allows defined proxies to reset the client IP. #395

  Fixes
  * Display token count in web UI. #437
  * Use correct default_tokentype in token enrollment. #427
  * Fix HOTP resync problems. #412
  
 -- Cornelius Kölbel <cornelius@privacyidea.org>  Thu, 30 Jun 2016 12:00:00 +0200

python-privacyidea (2.12-1trusty) trusty; urgency=low

  Features
  * Event Handler Framework #360
  * local CA connector can enroll certificates
    for users. Users can download PKCS12 file. #383
  * Add and edit users in LDAP resolvers #372
  * Time dependent policies #358

  Enhancements
  * Policy for web UI enrollment wizard #402
  * Realm dropdown box at login screen #400
  * Apply user policy settings #390
  * Improve QR Code for TOTP token enrollment #384
  * Add documentation for enrollment wizard #381
  * Improve pi-manage backup to use pymysql #375
  * Use X-Forwarded-For HTTP header as client IP #356
  * Add meta-package privacyidea-mysql #376

  Fixes
  * Adduser honors resolver setting in policy #403
  * Add documentation for SPASS token #399
  * Hide enrollment link (WebUI) is user can not enroll #398
  * Fix getSerial for TOTP tokens #393
  * Fix system config checkboxes #378
  * Allow a realm to be remove from a token #363
  * Improve the date handling in emails #352
  * Sending test emails #350
  * Authentication with active token not possible if
    the user has a disabled token #339

 -- Cornelius Kölbel <cornelius@privacyidea.org>  Tue, 24 May 2016 16:00:00 +0200

python-privacyidea (2.11-1trusty) trusty; urgency=low

  Features
  * RADIUS Servers: Allow central definition of RADIUS servers
  * RADIUS passthru policy: Authentication requests for users
    with no tokens can be forwarded to a specified RADIUS server

  Enhancements
  * Allow objectGUID in LDAP-Resolver of Active Directory
  * Use paged searches in LDAP. LDAP resolver will find all
    users in the LDAP directory.
  * Allow privacyIDEA instance name to be configured for
    the AUDIT log
  * Allow special characters in LDAP loginnames and passwords
  * Add arbitrary attributes to SAML Authentication response
  * Enhance the handling of YUBICO mode yubikeys with the
    YUBICO API. The prefix is handled correctly.
  * Allow in get_tokens to be filtered for tokeninfo.
  * Add paged search in LDAP resolver. This allows responses
    with more than 1000 objects.

  Fixes
  * Fix SMTP authentication
  * Fix Enrollment Wizard for non-default realm users
  * Registration process: If an email can not be delivered,
    the token is deleted, since it can not be used.

 -- Cornelius Kölbel <cornelius@privacyidea.org>  Tue, 29 Mar 2016 08:30:00 +0200

python-privacyidea (2.10-1trusty) trusty; urgency=low

  Features
  * User Registration: A user may register himself and thus create
    his new user account.
  * Password Reset: Using a recovery token a user may issue a
    password reset without bothering the administrator or the
    help desk.
  * Enrollment Wizard for easy user token enrollment
  * SMTP Servers: Define several system wide SMTP settings and use
    these for
    * Email token,
    * SMTP SMS Provider, 
    * registration process,
    * or password reset.

  Enhancements
  * Ease the Smartphone App (Google Authenticator) rollout.
    Hide otplen, hash, timestep in the UI if a policy is defined.
  * Add import of Aladdin/SafeNet XML file.
  * Add import of password encrypted PSKC files.
  * Add import of key encrypted PSKC files.

  Fixes
  * Support LDAP passwords with special non-ascii characters.
  * Support LDAP BIND with special non-ascii characters.
  * Fix problem with encrypted encryption key.
  * Fix upgrading DB Schema for postgresql+psycopg2.
  * Fix UI displaying of saved SMS Provider.
  * Do not start challenge response with a locked/disabled token.

 -- Cornelius Kölbel <cornelius@privacyidea.org>  Thu, 11 Feb 2016 00:01:00 +0200

python-privacyidea (2.9-1trusty) trusty; urgency=low


  Features
  * New token type: Security questions or questionnaire token.
  * New token type: Paper token. OTP values printed on a piece of paper.
  * Yubico Validation API: The yubikey tokens can authenticate via
    /ttype/yubikey which follows the Yubico Validation Protocol.

  Enhancements
  * Add Web UI view to display the active challenges.
  * The issuer for the Google Authenticator app can be configured.
  * The LDAP machine resolver uses an LDAP server pool.
  * The LDAP user resolver returns a list of mobile numbers.

  Fixes
  * The test email for the email token now has a sent date.
  * Fix problem when using encrypted encryption key.
  * Fix upper case problem when logging in to web UI
    with REMOTE_USER.
  * Fix allow set an empty PIN in the web UI.
  * Fix import of token file in Web UI.

 -- Cornelius Kölbel <cornelius@privacyidea.org>  Mon, 21 Dec 2015 18:00:00 +0200

python-privacyidea (2.8-1trusty) trusty; urgency=low

  Features
  * Improve U2F support with trusted facets
  * Add Challenge Response and U2F support to SAML
  * Add Web UI theming
  * Add possibility to use REMOTE_USER for authentication at Web UI
  * Fuzzy Authentication: restrict time since last authentication

  Enhancements
  * Allow mangle policy when fetching ssh keys
  * Add realm support to ownCloud plugin
  * Support Drupal passwords in SQL resolver
  * Add validity period to token enrollment
  * Set default enrollment token type in Web UI
  * Add scope to LDAP resolver

  Fixes
  * Fix failcounter reset for challenge response tokens
  * Fix confusing DB errors (column exist) during installation
  * Fix email token TLS checkbox saving
  * Fix TOTP testing in Web UI
  * Fix SMS config loading in Web UI
  * start new version
  * Add Challenge Response support to SAML
  * Add U2F support to SAML

 -- Cornelius Kölbel <cornelius@privacyidea.org>  Thu, 26 Nov 2015 23:30:00 +0200

python-privacyidea (2.7-1trusty) trusty; urgency=low

  Features
  * Add support for U2F tokens
  * Add signature to the API JSON response. Thus
    the client can verify the response.

  Enhancements
  * When importing tokens, a realm can be chosen, so that all imported
    tokens are immediately inserted into this realm.
  * The user is able to change his password in the WebUI.
  * The user can assign a token in the WebUI.
  * Avoid the requiring of a PIN for some tokentypes like SSH
  * Migrate to pymysql, the pure python mysql implementation
  * The Audit Log tells if a previous OTP value was used again.

  Fixes
  * Enable login to WebUI with a loginname containing an @ sign.
  * Fix the writing of logfile privacyidea.log

 -- Cornelius Kölbel <cornelius@privacyidea.org>  Wed, 07 Oct 2015 08:00:00 +0200

python-privacyidea (2.6-1trusty) trusty; urgency=low

  Features
  * Add OCRA base TiQR token to authenticate by scanning
    a QR code.
  * Add Challenge Response authentication to Web UI
  * Add 4-Eyes token, to enable two man policy. Two tokens
    of two users are needed to authenticate.
  * "Revoke Token" lets you perform special action on token types.
    Tokens can be revoke, meaning they are blocked an can not
    be unblocked anymore.

  Enhancements
  * Add HA information in the documentation.
  * Add OpenVPN documentation.
  * Add challenge response policy, to define if e.g. HOTP or TOTP are 
    allowed to be used in challenge response mode.
  * Add hotkeys for easier use of Web Ui.
  * Remove wrong system wide PassOnNoUser and PassOnNoToken.
  * Set default language to "en" in Web UI.

  Fixes
  * Fix LDAP bug #179, which allows authentication with
    wrong password under certain conditions
  * Small fixes in coverage tests
  * Fix username in web UI during enrollment
  * Fix link to privacyIDEA logo in Web UI
  * Fixed bug, that user was not able to resync his own tokens.

 -- Cornelius Kölbel <cornelius@privacyidea.org>  Wed, 09 Sep 2015 09:30:00 +0200


python-privacyidea (2.5-1trusty) trusty; urgency=low

  Features
  * Add statistics
  * Add German translation
  * Add PinHandler in case of random PIN used
  * Add automatic documentation of system setup
  * Add ownCloud plugin
  
  Enhancements
  * Preset Email and SMS of a user when enrolling token
  * Enable LDAP anonymous bind
  * Add Hashalgorithms and digits to QR Code
  * Add support for CentOS 6 and 7
  
  Fixes
  * Fix registration token
  * Fix mOTP reuse problem

 -- Cornelius Kölbel <cornelius@privacyidea.org>  Wed, 22 Jul 2015 17:00:00 +0200

python-privacyidea (2.4-1trusty) trusty; urgency=low

  * Add User Management
  * Add Admin Realms to policies, to allow better policies in bigger setups
  * Add API key, that can be used for accessing /validate/check
  * Load PSKC Token seed files.
  * Add more sophisticated logging.
  * WebUI: Registrtion token can be enrolled in WebUI
  * WebUI: The token seed can be displayed in WebUI after generation
  * WebUI: Only the token types that are allowed to be enrolled are displayed
  * WebUI: Login_Mode Policy: Disable access to WebUI for certain users
  * WebUI: Add reload button in Audit view
  * SQLResolver: The Where statement is used in all cases
  * SSH-Token Application: Only fetch keys of the requested user
  * Apache client can work with several hosts on one machine
  * Documentation: Tokentypes and Supported Hardware Tokens
  * Improve RADIUS module
  * WebUI: Fix download of audit log
  * Fix missing access right of user to GET /caconnector
  * Fix SMS token

 -- Cornelius Kölbel <cornelius@privacyidea.org>  Wed, 24 Jun 2015 09:30:00 +0200

python-privacyidea (2.3-1trusty) trusty; urgency=low

  * Add connector to remote Certificate Authority
  * Add Tokentype "certificate" to manage certificates for users
    Certificates or Certificate Requests can be uploaded.
    Certificate Requests (Keypair) can be generated in the browser.
  * Add Tokentype "registration" for easier enrollment scenarios.
  * Add TokenType "Email" to send OTP via Email.
  * Add "First Steps" to online documentation
  * Add handling of validity period of token
  * Enable download of Audit log as CSV
  * Add Resolver Priority, to handle a duplicate user in a realm
  * Add TYPO3 Plugin to enable OTP with TYPO3
  * Add SCIM Resolver to fetch users from SCIM services
  * Fix Failcounter issue
  * Fix NTLM password check
  * Fix timestep during enrollment

 -- Cornelius Kölbel <cornelius@privacyidea.org>  Fri, 22 May 2015 15:30:00 +0200

python-privacyidea (2.2-1trusty) trusty; urgency=low

  * pi-manage: create resolvers and realms
  * pi-manage: manage policies
  * Add LostToken UI
  * Add Offline Application
  * Add PAM authentication module with offline support
  * Add getSerialByOTP. You can determine the Token by providing an OTP value.
  * Add auth_count_max and auth_success_max for each token.
  * Add PIN encryption policy
  * Add API for SAML
  * Add bash script for ssh key fetching
  * Make WebUI logout time configurable via webui policy.

 -- Cornelius Kölbel <cornelius@privacyidea.org>  Thu, 09 Apr 2015 12:10:00 +0200

python-privacyidea (2.1-1trusty) trusty; urgency=low

  * Add Machine-Application framework to support LUKS and SSH
    to manage SSH keys and provide Yubikeys to boot LUKS 
    encrypted machines. #100, #10
  * Add Machine Resolvers for hosts and LDAP/AD #96
  * Migrate more policies like SMS policies. #95 
  * Restructure WebUI code to ease development #97
  * Fix logout problem of user #92
  * Fix user list for AD (referrals) #99
  * Fix max_token_per_user policy #101
  
 -- Cornelius Kölbel <cornelius@privacyidea.org>  Tue, 10 Mar 2015 10:30:00 +0200

python-privacyidea (2.1~dev1) trusty; urgency=low

  * Fix logout problem of user

 -- Cornelius Kölbel <cornelius@privacyidea.org>  Sat, 21 Feb 2015 16:00:00 +0200

python-privacyidea (2.0-1) trusty; urgency=low

  * Migrate to flask
  * change the name of the debian package as the package only
    contains the python module.

 -- Cornelius Kölbel <cornelius@privacyidea.org>  Sat, 21 Feb 2015 14:00:00 +0200


privacyidea (1.5.1-1trusty) trusty; urgency=low

  * Fix splitting the @-sign to allow users like user@email.com

 -- Cornelius Kölbel <cornelius@privacyidea.org>  Mon, 02 Feb 2015 09:08:00 +0200


privacyidea (1.5-1trusty) trusty; urgency=low

  * Fix the postinstall script for not broken repoze.who
  * adapt the dependency for python webob
  * add fix for users in policies.
  * Working on #61
  * Closing #63, allow upper and lower case DN in LDAP resolver
  * Fix the empty result audit search problem
  * Fix the port problem with SQL resolver

 -- Cornelius Kölbel <cornelius@privacyidea.org>  Thu, 25 Dec 2014 16:30:00 +0200

privacyidea (1.4-1) trusty; urgency=low

  * Add "wrong password" message on login screen
  * Speed up tests
  * Add help on logon screen.
  * Add helper dialog to setup first realm
  * Add simplesamlphp module and deb package
  * Fixed the session timeout bug in the management UI

 -- Cornelius Kölbel <cornelius@privacyidea.org>  Mon, 06 Oct 2014 16:50:00 +0200

privacyidea (1.4~dev5-1) trusty; urgency=low

  * Add wrong password message on login screen
  * Speed up tests

 -- Cornelius Kölbel <cornelius@privacyidea.org>  Mon, 06 Oct 2014 09:10:00 +0200

privacyidea (1.4~dev4-1) trusty; urgency=low

  * Add help on logon screen.

 -- Cornelius Kölbel <cornelius@privacyidea.org>  Thu, 02 Oct 2014 11:20:00 +0200

privacyidea (1.4~dev3-1) trusty; urgency=low

  * Add helper dialog to setup first realm

 -- Cornelius Kölbel <cornelius@privacyidea.org>  Tue, 30 Sep 2014 11:10:00 +0200

privacyidea (1.4~dev2-1) trusty; urgency=low

  * Add simplesamlphp module and deb package

 -- Cornelius Kölbel <cornelius@privacyidea.org>  Mon, 29 Sep 2014 11:40:00 +0200

privacyidea (1.4~dev1-1) trusty; urgency=low

  * Fixed the session timeout bug in the management UI

 -- Cornelius Kölbel <cornelius@privacyidea.org>  Wed, 24 Sep 2014 19:10:00 +0200

privacyidea (1.3.2-1) trusty; urgency=low

  * Add uwsgi and nginx configuration
  * Add nginx package
  * Add meta packages to easily install radius dependencies. (#33)
  * Add package for appliance
  * Add appliance style: privacyidea-setup-tui
  * Add privacyidea-otrs and remove the authmodules from the
    core package
  * Add first implementation of Token2 token type
  * Change depend in builddepend
  * Add missing SSL certificate
  * Add missing python-dialog dependency
  * Remove pylons download link, that caused timeout problems.

 -- Cornelius Kölbel <cornelius@privacyidea.org>  Mon, 22 Sep 2014 10:00:00 +0200

privacyidea (1.3.1-1) trusty; urgency=low

  * Fixed bug, that avoided to delete MachineTokens with options (#27)

 -- Cornelius Kölbel <cornelius@privacyidea.org>  Wed, 20 Aug 2014 18:30:00 +0200

privacyidea (1.3-1) trusty; urgency=low

  * add support for Daplug dongle in keyboard mode
  * Allow login with admin@realm, even with RealmBox.  (#26)
  * inactive tokens will not work with the machine-app
  * Added MachineUser database moduel
  * PEP8 beautify
  * Add about dialog
  * added recommends for mysql and salt

 -- Cornelius Kölbel <cornelius@privacyidea.org>  Mon, 18 Aug 2014 17:00:00 +0200

privacyidea (1.3~dev5-1) trusty; urgency=low

  * Allow login with admin@realm, even with RealmBox.  (#26)

 -- Cornelius Kölbel <cornelius@privacyidea.org>  Fri, 15 Aug 2014 15:37:00 +0200

privacyidea (1.3~dev4-1) trusty; urgency=low

  * fix minor bugs in selfservice portal

 -- Cornelius Kölbel <cornelius@privacyidea.org>  Tue, 13 Aug 2014 17:40:00 +0200

privacyidea (1.3~dev3-1) trusty; urgency=low

  * add support for Daplug dongle in keyboard mode

 -- Cornelius Kölbel <cornelius@privacyidea.org>  Tue, 12 Aug 2014 18:32:00 +0200

privacyidea (1.3~dev2-1) trusty; urgency=low

  * machine requires IP address
  * the machine-app listing also returns the information, if the token
    is active

 -- Cornelius Kölbel <cornelius@privacyidea.org>  Mon, 11 Aug 2014 10:40:00 +0200


privacyidea (1.3~dev1-1) trusty; urgency=low

  * Added MachineUser database moduel
  * PEP8 beautify
  * Add about dialog
  * added recommends for mysql and salt
 
 -- Cornelius Kölbel <cornelius@privacyidea.org>  Wed, 06 Aug 2014 14:14:00 +0200

privacyidea (1.3~dev0-2) trusty; urgency=low

  * Fixed the missing run directory (#23)

 -- Cornelius Kölbel <cornelius@privacyidea.org>  Thu, 31 Jul 2014 09:28:00 +0200
 
privacyidea (1.3~dev0-1) trusty; urgency=low

  * Fix resolver error #22

 -- Cornelius Kölbel <cornelius@privacyidea.org>  Wed, 30 Jul 2014 16:24:00 +0200

privacyidea (1.2.2-1) trusty; urgency=low

  * Fixed the sqlsoup dependency

 -- Cornelius Kölbel <cornelius@privacyidea.org>  Wed, 23 Jul 2014 17:57:00 +0200


privacyidea (1.2.1-1) trusty; urgency=low

  * machine controller: make the challenge usable also in normal mode

 -- Cornelius Kölbel <cornelius@privacyidea.org>  Fri, 18 Jul 2014 16:51:00 +0200


privacyidea (1.2-1) trusty; urgency=low

  * Added 

 -- Cornelius Kölbel <cornelius@privacyidea.org>  Tue, 15 Jul 2014 15:15:55 +0200

privacyidea (1.2~dev2-1) trusty; urgency=low

  * initial ubuntu release

 -- Cornelius Kölbel <cornelius@privacyidea.org>  Mon, 14 Jul 2014 18:56:55 +0200<|MERGE_RESOLUTION|>--- conflicted
+++ resolved
@@ -2,13 +2,8 @@
 
   * init
 
-<<<<<<< HEAD
- -- Cornelius Kölbel <cornelius@privacyidea.org>  Thu, 17 Nov 2016 15:00:00 +0200
-
-=======
- -- Cornelius Kölbel <cornelius@privacyidea.org>  Wed, 16 Nov 2016 15:00:00 +0200
- 
->>>>>>> 2d5f5cd1
+ -- Cornelius Kölbel <cornelius@privacyidea.org>  Tue, 29 Nov 2016 15:00:00 +0200
+
 python-privacyidea (2.16-1trusty) trusty; urgency=low
 
   Featurs
