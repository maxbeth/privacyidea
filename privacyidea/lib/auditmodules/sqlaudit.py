--- conflicted
+++ resolved
@@ -353,14 +353,10 @@
                     'clearance_level': LogEntry.clearance_level}
         return sortname.get(key)
         
-    def search(self, search_dict, rp_dict):
+    def search(self, search_dict, page_size=15, page=1, sortorder="asc"):
         """
         This function returns the audit log as a Pagination object.
         """
-<<<<<<< HEAD
-        res = []
-        auditIter = self.searchQuery(search_dict, rp_dict=rp_dict)
-=======
         page = int(page)
         page_size = int(page_size)
         paging_object = Paginate()
@@ -373,7 +369,6 @@
 
         auditIter = self.searchQuery(search_dict, page_size=page_size,
                                      page=page, sortorder=sortorder)
->>>>>>> f63b5a7f
         try:
             le = auditIter.next()
             while le:
@@ -384,30 +379,29 @@
             pass
         return paging_object
         
-    def searchQuery(self, search_dict, rp_dict):
-        '''
+    def searchQuery(self, search_dict, page_size=15, page=1, sortorder="asc",
+                    sortname="number"):
+        """
         This function returns the audit log as an iterator on the result
-        '''
+        """
         logentries = None
         try:
-            limit = int(rp_dict.get('rp', 15))
-            offset = (int(rp_dict.get('page', 1)) - 1) * limit
+            limit = int(page_size)
+            offset = (int(page) - 1) * limit
             
             # create filter condition
             filter_condition = self._create_filter(search_dict)
-            
-            if rp_dict.get("sortorder") == "desc":
-                logentries = self.session.query(LogEntry)\
-                                         .filter(filter_condition)\
-                                         .order_by(desc(self._get_logentry_attribute(rp_dict.get("sortname"))))\
-                                         .limit(limit)\
-                                         .offset(offset)
+
+            if sortorder == "desc":
+                logentries = self.session.query(LogEntry).filter(
+                    filter_condition).order_by(
+                    desc(self._get_logentry_attribute("number"))).limit(
+                    limit).offset(offset)
             else:
-                logentries = self.session.query(LogEntry)\
-                                         .filter(filter_condition)\
-                                         .order_by(asc(self._get_logentry_attribute(rp_dict.get("sortname"))))\
-                                         .limit(limit)\
-                                         .offset(offset)
+                logentries = self.session.query(LogEntry).filter(
+                    filter_condition).order_by(
+                    asc(self._get_logentry_attribute("number"))).limit(
+                    limit).offset(offset)
                                          
         except Exception as exx:  # pragma nocover
             log.error("exception %r" % exx)
@@ -420,6 +414,15 @@
             return iter([])
         else:
             return iter(logentries)
+
+    def clear(self):
+        """
+        Deletes all entries in the database table.
+        This is only used for test cases!
+        :return:
+        """
+        self.session.query(LogEntry).delete()
+        self.session.commit()
     
     def audit_entry_to_dict(self, audit_entry):
         sig = self._verify_sig(audit_entry)
