# -*- coding: utf-8 -*-
#
#  2016-04-08 Cornelius Kölbel <cornelius.koelbel@netknights.it>
#             Avoid consecutive if-statements
#  2015-12-12 Cornelius Kölbel <cornelius.koelbel@netknights.it>
#             Change eval to importlib
#  2015-04-23 Cornelius Kölbel <cornelius.koelbel@netknigts.it>
#             Add CA Connector functions
#
#  privacyIDEA is a fork of LinOTP
#  Nov 11, 2014 Cornelius Kölbel
#  License:  AGPLv3
#  contact:  http://www.privacyidea.org
#
# This code is free software; you can redistribute it and/or
# modify it under the terms of the GNU AFFERO GENERAL PUBLIC LICENSE
# License as published by the Free Software Foundation; either
# version 3 of the License, or any later version.
#
# This code is distributed in the hope that it will be useful,
# but WITHOUT ANY WARRANTY; without even the implied warranty of
# MERCHANTABILITY or FITNESS FOR A PARTICULAR PURPOSE.  See the
# GNU AFFERO GENERAL PUBLIC LICENSE for more details.
#
# You should have received a copy of the GNU Affero General Public
# License along with this program.  If not, see <http://www.gnu.org/licenses/>.
#
__doc__="""The config module takes care about storing server configuration in
the Config database table.

It provides functions to retrieve (get) and and set configuration.

The code is tested in tests/test_lib_config
"""

import sys
import logging
import inspect
import threading


from .log import log_with
from ..models import (Config, db, Resolver, Realm, PRIVACYIDEA_TIMESTAMP,
                      save_config_timestamp, Policy, EventHandler)
from privacyidea.lib.framework import get_request_local_store, get_app_config_value, get_app_local_store
from .crypto import encryptPassword
from .crypto import decryptPassword
from .resolvers.UserIdResolver import UserIdResolver
from .machines.base import BaseMachineResolver
from .caconnectors.localca import BaseCAConnector
from .utils import reload_db, is_true
import importlib
import datetime
from six import with_metaclass, string_types

log = logging.getLogger(__name__)

ENCODING = 'utf-8'

# this is a pointer to the module object instance itself.
this = sys.modules[__name__]

this.config = {}


class SharedConfigClass(object):
    """
    A shared config class object is shared between threads and is supposed
    to store the current configuration with resolvers, realms, policies
    and event handler definitions along with the timestamp of the configuration.

    The method ``_reload_from_db()`` compares this timestamp against the
    timestamp in the database (while taking the PI_CHECK_RELOAD_CONFIG
    setting into account). If the database timestamp is newer, the current
    configuration is updated.

    However, app code must not access the config stored in the shared object!
    Instead, it must use ``reload_and_clone()`` to retrieve
    a ``LocalConfigClass`` object which holds a local configuration snapshot.
    """
    def __init__(self):
        self._config_lock = threading.Lock()
        self.config = {}
        self.resolver = {}
        self.realm = {}
        self.default_realm = None
        self.policies = []
        self.events = []
        self.timestamp = None

    def _reload_from_db(self):
        """
        Read the timestamp from the database. If the timestamp is newer than
        the internal timestamp, then read the complete data
        :return:
        """
        check_reload_config = get_app_config_value("PI_CHECK_RELOAD_CONFIG", 0)
        if not self.timestamp or \
            self.timestamp + datetime.timedelta(seconds=check_reload_config) < datetime.datetime.now():
            db_ts = Config.query.filter_by(Key=PRIVACYIDEA_TIMESTAMP).first()
            if reload_db(self.timestamp, db_ts):
                log.debug(u"Reloading shared config from database")
                config = {}
                resolverconfig = {}
                realmconfig = {}
                default_realm = None
                policies = []
                events = []
                # Load system configuration
                for sysconf in Config.query.all():
                    config[sysconf.Key] = {
                        "Value": sysconf.Value,
                        "Type": sysconf.Type,
                        "Description": sysconf.Description}
                # Load resolver configuration
                for resolver in Resolver.query.all():
                    resolverdef = {"type": resolver.rtype,
                                   "resolvername": resolver.name,
                                   "censor_keys": []}
                    data = {}
                    for rconf in resolver.config_list:
                        if rconf.Type == "password":
                            value = decryptPassword(rconf.Value)
                            resolverdef["censor_keys"].append(rconf.Key)
                        else:
                            value = rconf.Value
                        data[rconf.Key] = value
                    resolverdef["data"] = data
                    resolverconfig[resolver.name] = resolverdef
                # Load realm configuration
                for realm in Realm.query.all():
                    if realm.default:
                        default_realm = realm.name
                    realmdef = {"option": realm.option,
                                "default": realm.default,
                                "resolver": []}
                    for x in realm.resolver_list:
                        realmdef["resolver"].append({"priority": x.priority,
                                                     "name": x.resolver.name,
                                                     "type": x.resolver.rtype})
                    realmconfig[realm.name] = realmdef
                # Load all policies
                for pol in Policy.query.all():
                    policies.append(pol.get())
                # Load all events
                for event in EventHandler.query.order_by(EventHandler.ordering):
                    events.append(event.get())
                # Finally, set the current timestamp
                timestamp = datetime.datetime.now()
                with self._config_lock:
                    self.config = config
                    self.resolver = resolverconfig
                    self.realm = realmconfig
                    self.default_realm = default_realm
                    self.policies = policies
                    self.events = events
                    self.timestamp = timestamp

    def _clone(self):
        """
        :return: a ``LocalConfigClass`` object containing the current configuration state
        """
        with self._config_lock:
            return LocalConfigClass(
                self.config,
                self.resolver,
                self.realm,
                self.default_realm,
                self.policies,
                self.events,
                self.timestamp
            )

    def reload_and_clone(self):
        """
        Check if the current configuration state is outdated (according to the
        PI_CHECK_RELOAD_CONFIG setting), reload it if needed and return a
        ``LocalConfigClass`` object containing the current configuration state
        """
        self._reload_from_db()
        return self._clone()


class LocalConfigClass(object):
    """
    The Config_Object will contain all database configuration of system
    config, resolvers, realms, policies and event handler definitions.

    It will be cloned from the shared config object at the beginning of the
    request and is supposed to stay alive and unchanged during the request.
    """
    def __init__(self, config, resolver, realm, default_realm, policies, events, timestamp):
        self.config = config
        self.resolver = resolver
        self.realm = realm
        self.default_realm = default_realm
        self.policies = policies
        self.events = events
        self.timestamp = timestamp

    def get_config(self, key=None, default=None, role="admin",
                   return_bool=False):
        """
        :param key: A key to retrieve
        :type key: string
        :param default: The default value, if it does not exist in the database
        :param role: The role which wants to retrieve the system config. Can be
            "admin" or "public". If "public", only values with type="public"
            are returned.
        :type role: string
        :param return_bool: If the a boolean value should be returned. Returns
            True if value is "True", "true", 1, "1", True...
        :return: If key is None, then a dictionary is returned. If a certain key
            is given a string/bool is returned.
        """
        default_true_keys = [SYSCONF.PREPENDPIN, SYSCONF.SPLITATSIGN,
                             SYSCONF.INCFAILCOUNTER, SYSCONF.RETURNSAML]

        r_config = {}

        # reduce the dictionary to only public keys!
        reduced_config = {}
        for ckey, cvalue in self.config.items():
            if role == "admin" or cvalue.get("Type") == "public":
                reduced_config[ckey] = self.config[ckey]
        if not reduced_config and role=="admin":
            reduced_config = self.config

        for ckey, cvalue in reduced_config.items():
            if cvalue.get("Type") == "password":
                # decrypt the password
                r_config[ckey] = decryptPassword(cvalue.get("Value"))
            else:
                r_config[ckey] = cvalue.get("Value")

        for t_key in default_true_keys:
            if t_key not in r_config:
                r_config[t_key] = "True"

        if key:
            # We only return a single key
            r_config = r_config.get(key, default)

        if return_bool:
            if isinstance(r_config, bool):
                pass
            if isinstance(r_config, int):
                r_config = r_config > 0
            if isinstance(r_config, string_types):
                r_config = is_true(r_config.lower())

        return r_config


class SYSCONF(object):
    __doc__ = """This is a list of system config attributes"""
    OVERRIDECLIENT = "OverrideAuthorizationClient"
    PREPENDPIN = "PrependPin"
    SPLITATSIGN = "splitAtSign"
    INCFAILCOUNTER = "IncFailCountOnFalsePin"
    RETURNSAML = "ReturnSamlAttributes"
    RESET_FAILCOUNTER_ON_PIN_ONLY = "ResetFailcounterOnPIN"


#@cache.cached(key_prefix="allConfig")
def get_privacyidea_config():
    # timestamp = Config.query.filter_by(Key="privacyidea.timestamp").first()
    return get_from_config()


def get_shared_config_object():
    """
    :return: the application-wide ``SharedConfigClass`` object, which is created on demand.
    """
    store = get_app_local_store()
    if 'shared_config_object' not in store:
        # It might happen that two threads create SharedConfigClass() instances in parallel.
        # However, as setting dictionary values is atomic, one of the two objects will "win",
        # and the next request handled by the second thread will use the winning config object.
        log.debug(u"Creating new shared config object")
        store['shared_config_object'] = SharedConfigClass()
    return store['shared_config_object']


def invalidate_config_object():
    """
    Invalidate the request-local config object. This is useful whenever a request modifies
    the configuration in the database: In this case, the request-local config object still
    contains the old configuration and needs to be invalidated. The same request can then
    create a new request-local config object, which will contain the new configuration.

    In other words, this function does the following:
    If the request-local store contains a config object, remove it.
    If the request-local store contains no config object, do nothing.
    """
    store = get_request_local_store()
    if 'config_object' in store:
        log.debug(u"Invalidating request-local config object")
        del store['config_object']


def ensure_no_config_object():
    """
    Ensure that the request-local store contains no config object, and emit
    a warning if it does. This should only be the case if we are running tests.

    If the request-local store contains a config object, remove it and emit a warning.
    If the request-local store contains no config object, do nothing.
    """
    store = get_request_local_store()
    if 'config_object' in store:
        log.warning(u"Request-local store already contains config object, even though it should not")
        del store['config_object']


def get_config_object():
    """
    Return the request-local config object. If it does not exist yet, create it.
    :return: a ``LocalConfigClass`` object
    """
    store = get_request_local_store()
    if 'config_object' not in store:
        log.debug(u"Cloning request-local config from shared config object")
        shared_config = get_shared_config_object()
        store['config_object'] = shared_config.reload_and_clone()
    return store['config_object']


@log_with(log)
#@cache.cached(key_prefix="singleConfig")
def get_from_config(key=None, default=None, role="admin", return_bool=False):
    """
    :param key: A key to retrieve
    :type key: string
    :param default: The default value, if it does not exist in the database
    :param role: The role which wants to retrieve the system config. Can be
        "admin" or "public". If "public", only values with type="public"
        are returned.
    :type role: string
    :param return_bool: If the a boolean value should be returned. Returns
        True if value is "True", "true", 1, "1", True...
    :return: If key is None, then a dictionary is returned. If a certain key
        is given a string/bool is returned.
    """
    config_object = get_config_object()
    return config_object.get_config(key=key, default=default, role=role,
                                    return_bool=return_bool)


#@cache.cached(key_prefix="resolver")
def get_resolver_types():
    """
    Return a simple list of the type names of the resolvers.
    :return: array of resolvertypes like 'passwdresolver'
    :rtype: array
    """
    if "pi_resolver_types" not in this.config:
        (r_classes, r_types) = get_resolver_class_dict()
        this.config["pi_resolver_classes"] = r_classes
        this.config["pi_resolver_types"] = r_types

    return list(this.config["pi_resolver_types"].values())


def get_caconnector_types():
    """
    Returns a list of valid CA connector types
    :return:
    """
    return ["local"]


#@cache.cached(key_prefix="classes")
def get_resolver_classes():
    """
    Returns a list of the available resolver classes like:
    [<class 'privacyidea.lib.resolvers.PasswdIdResolver.IdResolver'>,
    <class 'privacyidea.lib.resolvers.UserIdResolver.UserIdResolver'>]

    :return: array of resolver classes
    :rtype: array
    """
    resolver_classes = {}
    if "pi_resolver_classes" not in this.config:
        (r_classes, r_types) = get_resolver_class_dict()
        this.config["pi_resolver_types"] = r_types
        this.config["pi_resolver_classes"] = r_classes

    return list(this.config["pi_resolver_classes"].values())


#@cache.cached(key_prefix="classes")
def get_token_class_dict():
    """
    get a dictionary of the token classes and a dictionary of the
    token types:

    ({'privacyidea.lib.tokens.hotptoken.HotpTokenClass':
      <class 'privacyidea.lib.tokens.hotptoken.HotpTokenClass'>,
      'privacyidea.lib.tokens.totptoken.TotpTokenClass':
      <class 'privacyidea.lib.tokens.totptoken.TotpTokenClass'>},

      {'privacyidea.lib.tokens.hotptoken.HotpTokenClass':
      'hotp',
      'privacyidea.lib.tokens.totptoken.TotpTokenClass':
      'totp'})

    :return: tuple of two dicts
    """
    from .tokenclass import TokenClass

    tokenclass_dict = {}
    tokentype_dict = {}
    modules = get_token_module_list()
    for module in modules:
        for name in dir(module):
            obj = getattr(module, name)
            # We must not process imported classes!
            if (inspect.isclass(obj) and issubclass(obj, TokenClass) and
                        obj.__module__ == module.__name__):
                try:
                    class_name = "{0!s}.{1!s}".format(module.__name__, obj.__name__)
                    tokenclass_dict[class_name] = obj
                    if hasattr(obj, 'get_class_type'):
                        tokentype_dict[class_name] = obj.get_class_type()
                except Exception as e:  # pragma: no cover
                    log.error("error constructing token_class_dict: {0!r}".format(e))

    return tokenclass_dict, tokentype_dict


#@cache.cached(key_prefix="classes")
def get_token_class(tokentype):
    """
    This takes a token type like "hotp" and returns a class
    like <class privacidea.lib.tokens.hotptoken.HotpTokenClass>
    :return: The tokenclass for the given type
    :rtype: tokenclass
    """
    if tokentype.lower() == "hmac":
        tokentype = "hotp"

    tokenclass = None
    tokenclasses = get_token_classes()
    for tclass in tokenclasses:
        if tclass.get_class_type().lower() == tokentype.lower():
            tokenclass = tclass
            break

    return tokenclass


#@cache.cached(key_prefix="types")
def get_token_types():
    """
    Return a simple list of the type names of the tokens.
    :return: list of tokentypes like 'hotp', 'totp'...
    :rtype: list
    """
    if "pi_token_types" not in this.config:
        (t_classes, t_types) = get_token_class_dict()
        this.config["pi_token_types"] = t_types
        this.config["pi_token_classes"] = t_classes

    return list(this.config["pi_token_types"].values())


#@cache.cached(key_prefix="prefix")
def get_token_prefix(tokentype=None, default=None):
    """
    Return the token prefix for a tokentype as it is defined in the
    tokenclass. If no tokentype is specified, we return a dictionary
    with the tokentypes as keys.
    :param tokentype: the type of the token like "hotp" or "totp"
    :type tokentype: basestring
    :param default: If the tokentype is not found, we return default
    :type default: basestring
    :return: the prefix of the tokentype or the dict with all prefixes
    :rtype: string or dict
    """
    prefix_dict = {}
    for tokenclass in get_token_classes():
        prefix_dict[tokenclass.get_class_type()] = tokenclass.get_class_prefix()

    if tokentype:
        ret = prefix_dict.get(tokentype, default)
    else:
        ret = prefix_dict
    return ret


#@cache.cached(key_prefix="classes")
def get_token_classes():
    """
    Returns a list of the available token classes like:
    [<class 'privacyidea.lib.tokens.totptoken.TotpTokenClass'>,
    <class 'privacyidea.lib.tokens.hotptoken.HotpTokenClass'>]

    :return: array of token classes
    :rtype: array
    """
    if "pi_token_classes" not in this.config:
        (t_classes, t_types) = get_token_class_dict()
        this.config["pi_token_classes"] = t_classes
        this.config["pi_token_types"] = t_types

    return list(this.config["pi_token_classes"].values())


def get_machine_resolver_class_dict():
    """
    get a dictionary of the machine resolver classes and a dictionary of the
    machines resolver types like this:

    ({'privacyidea.lib.machines.hosts.HostsMachineResolver':
      <class 'privacyidea.lib.machines.hosts.HostsMachineResolver'>},
     {'privacyidea.lib.machines.hosts.HostsMachineResolver':
      'hosts'})

    :return: tuple of two dicts
    """
    resolverclass_dict = {}
    resolvertype_dict = {}

    modules = get_machine_resolver_module_list()
    for module in modules:
        log.debug("module: {0!s}".format(module))
        for name in dir(module):
            obj = getattr(module, name)
            if inspect.isclass(obj) and \
                    (issubclass(obj, BaseMachineResolver)) and \
                    (obj != BaseMachineResolver):
                try:
                    class_name = "{0!s}.{1!s}".format(module.__name__, obj.__name__)
                    resolverclass_dict[class_name] = obj
                    resolvertype_dict[class_name] = obj.type

                except Exception as e:  # pragma: no cover
                    log.error("error constructing machine resolver "
                              "class_list: %r" % e)

    return resolverclass_dict, resolvertype_dict


def get_caconnector_class_dict():
    """
    get a dictionary of the CA connector classes and a dictionary of the
    machines resolver types like this:

    ({'privacyidea.lib.caconnectors.localca.LocalCAConnector':
      <class 'privacyidea.lib.caconnectors.localca.LocalCAConnector'>},
     {'privacyidea.lib.caconnectors.localca.LocalCAConnector':
      'local'})

    :return: tuple of two dicts
    """
    class_dict = {}
    type_dict = {}

    modules = get_caconnector_module_list()
    for module in modules:
        log.debug("module: {0!s}".format(module))
        for name in dir(module):
            obj = getattr(module, name)
            if inspect.isclass(obj) and \
                    (issubclass(obj, BaseCAConnector)) and \
                    (obj != BaseCAConnector):
                try:
                    class_name = "{0!s}.{1!s}".format(module.__name__, obj.__name__)
                    class_dict[class_name] = obj
                    type_dict[class_name] = obj.connector_type

                except Exception as e:  # pragma: no cover
                    log.error("error constructing CA connector "
                              "class_list: %r" % e)

    return class_dict, type_dict


#@cache.cached(key_prefix="resolver")
def get_resolver_class_dict():
    """
    get a dictionary of the resolver classes and a dictionary
    of the resolver types:
    
    ({'privacyidea.lib.resolvers.PasswdIdResolver.IdResolver':
      <class 'privacyidea.lib.resolvers.PasswdIdResolver.IdResolver'>,
      'privacyidea.lib.resolvers.PasswdIdResolver.UserIdResolver':
      <class 'privacyidea.lib.resolvers.UserIdResolver.UserIdResolver'>},

      {'privacyidea.lib.resolvers.PasswdIdResolver.IdResolver':
      'passwdresolver',
      'privacyidea.lib.resolvers.PasswdIdResolver.UserIdResolver':
      'UserIdResolver'})

    :return: tuple of two dicts.
    """
    resolverclass_dict = {}
    resolverprefix_dict = {}

    modules = get_resolver_module_list()
    for module in modules:
        log.debug("module: {0!s}".format(module))
        for name in dir(module):
            obj = getattr(module, name)
            # There are other classes like HMAC in the lib.tokens module,
            # which we do not want to load.
            if inspect.isclass(obj) and (issubclass(obj, UserIdResolver) or
                                             obj == UserIdResolver):
                # We must not process imported classes!
                # if obj.__module__ == module.__name__:
                try:
                    class_name = "{0!s}.{1!s}".format(module.__name__, obj.__name__)
                    resolverclass_dict[class_name] = obj

                    prefix = class_name.split('.')[1]
                    if hasattr(obj, 'getResolverClassType'):
                        prefix = obj.getResolverClassType()

                    resolverprefix_dict[class_name] = prefix

                except Exception as e:  # pragma: no cover
                    log.error("error constructing resolverclass_list: {0!r}".format(e))

    return resolverclass_dict, resolverprefix_dict


@log_with(log)
#@cache.cached(key_prefix="resolver")
def get_resolver_list():
    """
    get the list of the module names of the resolvers like
    "resolvers.PasswdIdResolver".

    :return: list of resolver names from the config file
    :rtype: set
    """
    module_list = set()

    module_list.add("privacyidea.lib.resolvers.PasswdIdResolver")
    module_list.add("privacyidea.lib.resolvers.LDAPIdResolver")
    module_list.add("privacyidea.lib.resolvers.SCIMIdResolver")
    module_list.add("privacyidea.lib.resolvers.SQLIdResolver")

    # Dynamic Resolver modules
    # TODO: Migration
    # config_modules = config.get("privacyideaResolverModules", '')
    config_modules = None
    log.debug("{0!s}".format(config_modules))
    if config_modules:
        # in the config *.ini files we have some line continuation slashes,
        # which will result in ugly module names, but as they are followed by
        # \n they could be separated as single entries by the following two
        # lines
        lines = config_modules.splitlines()
        coco = ",".join(lines)
        for module in coco.split(','):
            if module.strip() != '\\':
                module_list.add(module.strip())

    return module_list


@log_with(log)
#@cache.memoize(1)
def get_machine_resolver_class_list():
    """
    get the list of the class names of the machine resolvers like
    "machines.hosts.HostsMachineResolver".

    :return: list of machine resolver class names from the config file
    :rtype: list
    """
    class_list = []
    # TODO: We should read all classes inherited by BaseMachineResolver under
    # machines/
    # Otherwise we need to add a line here for each new MachineResolver.
    class_list.append("privacyidea.lib.machines.hosts.HostsMachineResolver")
    class_list.append("privacyidea.lib.machines.ldap.LdapMachineResolver")
    return class_list


@log_with(log)
#@cache.cached(key_prefix="token")
def get_token_list():
    """
    get the list of the tokens
    :return: list of token names from the config file
    """
    module_list = set()

    # TODO: migrate the implementations and uncomment
    module_list.add("privacyidea.lib.tokens.daplugtoken")
    module_list.add("privacyidea.lib.tokens.hotptoken")
    module_list.add("privacyidea.lib.tokens.motptoken")
    module_list.add("privacyidea.lib.tokens.passwordtoken")
    module_list.add("privacyidea.lib.tokens.remotetoken")
    module_list.add("privacyidea.lib.tokens.spasstoken")
    module_list.add("privacyidea.lib.tokens.sshkeytoken")
    module_list.add("privacyidea.lib.tokens.totptoken")
    module_list.add("privacyidea.lib.tokens.yubicotoken")
    module_list.add("privacyidea.lib.tokens.yubikeytoken")
    module_list.add("privacyidea.lib.tokens.radiustoken")
    module_list.add("privacyidea.lib.tokens.smstoken")
    module_list.add("privacyidea.lib.tokens.emailtoken")
    module_list.add("privacyidea.lib.tokens.registrationtoken")
    module_list.add("privacyidea.lib.tokens.certificatetoken")
    module_list.add("privacyidea.lib.tokens.foureyestoken")
    module_list.add("privacyidea.lib.tokens.tiqrtoken")
    module_list.add("privacyidea.lib.tokens.ocratoken")
    module_list.add("privacyidea.lib.tokens.u2ftoken")
    module_list.add("privacyidea.lib.tokens.papertoken")
    module_list.add("privacyidea.lib.tokens.questionnairetoken")
    module_list.add("privacyidea.lib.tokens.vascotoken")
    module_list.add("privacyidea.lib.tokens.tantoken")
    module_list.add("privacyidea.lib.tokens.pushtoken")
<<<<<<< HEAD
    module_list.add("privacyidea.lib.tokens.indexedsecrettoken")
=======
    module_list.add("privacyidea.lib.tokens.webauthntoken")

    #module_list.add(".tokens.tagespassworttoken")
    #module_list.add(".tokens.vascotoken")
>>>>>>> 9dc8bd02

    # Dynamic Resolver modules
    # TODO: Migration
    # config_modules = config.get("privacyideaResolverModules", '')
    config_modules = None
    log.debug("{0!s}".format(config_modules))
    if config_modules:
        # in the config *.ini files we have some line continuation slashes,
        # which will result in ugly module names, but as they are followed by
        # \n they could be separated as single entries by the following two
        # lines
        lines = config_modules.splitlines()
        coco = ",".join(lines)
        for module in coco.split(','):
            if module.strip() != '\\':
                module_list.add(module.strip())

    return module_list


@log_with(log)
#@cache.cached(key_prefix="modules")
def get_token_module_list():
    """
    return the list of modules of the available token classes

    :return: list of token modules
    """
    # def load_resolver_modules
    module_list = get_token_list()
    log.debug("using the module list: {0!s}".format(module_list))

    modules = []
    for mod_name in module_list:
        if mod_name == '\\' or len(mod_name.strip()) == 0:
            continue

        # load all token class implementations
        #if mod_name in sys.modules:
        #    module = sys.modules[mod_name]
        #    log.debug('module %s loaded' % (mod_name))
        #    modules.append(module)
        #else:
        try:
            log.debug("import module: {0!s}".format(mod_name))
            module = importlib.import_module(mod_name)
            modules.append(module)
        except Exception as exx:  # pragma: no cover
            module = None
            log.warning('unable to load token module : {0!r} ({1!r})'.format(mod_name, exx))

    return modules


#@cache.cached(key_prefix="modules")
def get_resolver_module_list():
    """
    return the list of modules of the available resolver classes
    like passwd, sql, ldap

    :return: list of resolver modules
    """

    # def load_resolver_modules
    module_list = get_resolver_list()
    log.debug("using the module list: {0!s}".format(module_list))

    modules = []
    for mod_name in module_list:
        if mod_name == '\\' or len(mod_name.strip()) == 0:
            continue

        try:
            log.debug("import module: {0!s}".format(mod_name))
            module = importlib.import_module(mod_name)

        except Exception as exx:  # pragma: no cover
            module = None
            log.warning('unable to load resolver module : {0!r} ({1!r})'.format(mod_name, exx))

        if module is not None:
            modules.append(module)

    return modules


#@cache.cached(key_prefix="module")
def get_caconnector_module_list():
    """
    return the list of modules of the available CA connector classes

    :return: list of CA connector modules
    """
    module_list = set()
    module_list.add("privacyidea.lib.caconnectors.localca.LocalCAConnector")

    modules = []
    for mod_name in module_list:
        mod_name = ".".join(mod_name.split(".")[:-1])
        class_name = mod_name.split(".")[-1:]
        try:
            log.debug("import module: {0!s}".format(mod_name))
            module = importlib.import_module(mod_name)

        except Exception as exx:  # pragma: no cover
            module = None
            log.warning('unable to load ca connector module : {0!r} ({1!r})'.format(mod_name, exx))

        if module is not None:
            modules.append(module)

    return modules


#@cache.cached(key_prefix="module")
def get_machine_resolver_module_list():
    """
    return the list of modules of the available machines resolver classes
    like base, hosts

    :return: list of resolver modules
    """

    # def load_resolver_modules
    class_list = get_machine_resolver_class_list()
    log.debug("using the class list: {0!s}".format(class_list))

    modules = []
    for class_name in class_list:
        try:
            module_name = ".".join(class_name.split(".")[:-1])
            log.debug("import module: {0!s}".format(module_name))
            module = importlib.import_module(module_name)

        except Exception as exx:  # pragma: no cover
            module = None
            log.warning('unable to load machine resolver module : {0!r} ({1!r})'.format(module_name, exx))

        if module is not None:
            modules.append(module)

    return modules


def set_privacyidea_config(key, value, typ="", desc=""):
    """
    Set a config value and writes it to the Config database table.
    Can by of type "password" or "public". "password" gets encrypted.
    """
    if not typ:
        # check if this is a token specific config and if it should be public
        try:
            token_type = key.split(".")[0]
            tclass = get_token_class(token_type)
            typ = tclass.get_setting_type(key)
        except Exception:
            log.debug("This seems to be no token specific setting")

    ret = 0
    if typ == "password":
        # store value in encrypted way
        value = encryptPassword(value)
    # We need to check, if the value already exist
    c1 = Config.query.filter_by(Key=key).first()
    if c1:
        # The value already exist, we need to update
        c1.Value = value
        if typ:
            c1.Type = typ
        if desc:
            c1.Description = desc
        save_config_timestamp()
        db.session.commit()
        ret = "update"
    else:
        #new_entry = Config(key, value, typ, desc)
        # ``save`` will call ``save_config_timestamp`` for us
        Config(key, value, typ, desc).save()
        #db.session.add(new_entry)
        ret = "insert"

    #save_config_timestamp()
    #db.session.commit()
    return ret


def delete_privacyidea_config(key):
    """
    Delete a config entry
    """
    ret = 0
    # We need to check, if the value already exist
    if Config.query.filter_by(Key=key).first().delete():
        ret = True
    #if q:
    #    db.session.delete(q)
    #    db.session.commit()
    #    ret = True
    #    save_config_timestamp()
    return ret


#@cache.cached(key_prefix="pin")
def get_inc_fail_count_on_false_pin():
    """
    Return if the Failcounter should be increased if only tokens
    with a false PIN were identified.
    :return: True of False
    :rtype: bool
    """
    r = get_from_config(key="IncFailCountOnFalsePin",
                        default=False, return_bool=True)
    return r


#@cache.cached(key_prefix="pin")
def get_prepend_pin():
    """
    Get the status of the "PrependPin" Config

    :return: True or False
    :rtype: bool
    """
    r = get_from_config(key="PrependPin", default=False, return_bool=True)
    return r


def set_prepend_pin(prepend=True):
    """
    Set the status of the "PrependPin" Config
    :param prepend: If the PIN should be prepended or not
    :return: None
    """
    set_privacyidea_config("PrependPin", prepend)


def return_saml_attributes():
    r = get_from_config(key="ReturnSamlAttributes", default= False,
                        return_bool=True)
    return r


def return_saml_attributes_on_fail():
    r = get_from_config(key="ReturnSamlAttributesOnFail", default=False,
                        return_bool=True)
    return r


def get_privacyidea_node():
    """
    This returns the node name of the privacyIDEA node as found in the pi.cfg
    file in PI_NODE.
    If it does not exist, the PI_AUDIT_SERVERNAME is used.
    :return: the destinct node name
    """
    node_name = get_app_config_value("PI_NODE", get_app_config_value("PI_AUDIT_SERVERNAME", "localnode"))
    return node_name


def get_privacyidea_nodes():
    """
    This returns the list of the nodes, including the own local node name
    :return: list of nodes
    """
    own_node_name = get_privacyidea_node()
    nodes = get_app_config_value("PI_NODES", [])[:]
    if own_node_name not in nodes:
        nodes.append(own_node_name)
    return nodes
<|MERGE_RESOLUTION|>--- conflicted
+++ resolved
@@ -714,14 +714,10 @@
     module_list.add("privacyidea.lib.tokens.vascotoken")
     module_list.add("privacyidea.lib.tokens.tantoken")
     module_list.add("privacyidea.lib.tokens.pushtoken")
-<<<<<<< HEAD
     module_list.add("privacyidea.lib.tokens.indexedsecrettoken")
-=======
     module_list.add("privacyidea.lib.tokens.webauthntoken")
-
     #module_list.add(".tokens.tagespassworttoken")
     #module_list.add(".tokens.vascotoken")
->>>>>>> 9dc8bd02
 
     # Dynamic Resolver modules
     # TODO: Migration
