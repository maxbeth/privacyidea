# -*- coding: utf-8 -*-
#
#  2015-04-08 Cornelius Kölbel <cornelius.koelbel@netknights.it>
#             Add options ROUNDS to avoid timeouts during OTP hash calculation
#  2015-04-03 Cornelius Kölbel <cornelius.koelbel@netknights.it>
#             Use pbkdf2 for OTP hashing
#  2015-03-13 Cornelius Kölbel, <cornelius@privacyidea.org>
#             initial writeup
#
# License:  AGPLv3
#  contact:  http://www.privacyidea.org
#
# This code is free software; you can redistribute it and/or
# modify it under the terms of the GNU AFFERO GENERAL PUBLIC LICENSE
# License as published by the Free Software Foundation; either
# version 3 of the License, or any later version.
#
# This code is distributed in the hope that it will be useful,
# but WITHOUT ANY WARRANTY; without even the implied warranty of
# MERCHANTABILITY or FITNESS FOR A PARTICULAR PURPOSE.  See the
# GNU AFFERO GENERAL PUBLIC LICENSE for more details.
#
# You should have received a copy of the GNU Affero General Public
# License along with this program.  If not, see <http://www.gnu.org/licenses/>.
#
from privacyidea.lib.applications import MachineApplicationBase
from privacyidea.lib.crypto import geturandom
from privacyidea.lib.error import ValidateError, ParameterError
import logging
from passlib.hash import pbkdf2_sha512
<<<<<<< HEAD
from privacyidea.lib.token import get_one_token
=======
from privacyidea.lib.token import get_tokens
from privacyidea.lib.config import get_prepend_pin
>>>>>>> 854d84fb
from privacyidea.lib.policy import TYPE
log = logging.getLogger(__name__)
ROUNDS = 6549
REFILLTOKEN_LENGTH = 40


class MachineApplication(MachineApplicationBase):
    """
    This is the application for Offline authentication with PAM or
    the privacyIDEA credential provider.

    The machine application returns a list of salted OTP hashes to be used with
    offline authentication. The token then is disabled, so that it can not
    be used for online authentication anymore, to avoid reusing a fished OTP
    value.

    The server stores the information, which OTP values were issued.

    options options:
      * user: a username.
      * count: is the number of OTP values returned

    """
    application_name = "offline"

    @staticmethod
    def generate_new_refilltoken(token_obj):
        """
        Generate new refill token and store it in the tokeninfo of the token.
        :param token_obj: token in question
        :return: a string
        """
        new_refilltoken = geturandom(REFILLTOKEN_LENGTH, hex=True)
        token_obj.add_tokeninfo("refilltoken", new_refilltoken)
        return new_refilltoken

    @staticmethod
    def get_offline_otps(token_obj, otppin, amount, rounds=ROUNDS):
        """
        Retrieve the desired number of passwords (= PIN + OTP), hash them
        and return them in a dictionary. Increase the token counter.
        :param token_obj: token in question
        :param otppin: The OTP PIN to prepend in the passwords. The PIN is not validated!
        :param amount: Number of OTP values (non-negative!)
        :param rounds: Number of PBKDF2 rounds
        :return: dictionary
        """
        if amount < 0:
            raise ParameterError("Invalid refill amount: {!r}".format(amount))
        (res, err, otp_dict) = token_obj.get_multi_otp(count=amount, counter_index=True)
        otps = otp_dict.get("otp")
        prepend_pin = get_prepend_pin()
        for key, otp in otps.items():
            # Return the hash of OTP PIN and OTP values
            otppw = otppin + otp if prepend_pin else otp + otppin
            otps[key] = pbkdf2_sha512.using(
                rounds=rounds, salt_size=10).hash(otppw)
        # We do not disable the token, so if all offline OTP values
        # are used, the token can be used the authenticate online again.
        # token_obj.enable(False)
        # increase the counter by the consumed values and
        # also store it in tokeninfo.
        token_obj.inc_otp_counter(increment=amount)

        return otps

    @staticmethod
    def get_refill(token_obj, password, options=None):
        """
        Returns new authentication OTPs to refill the client

        To do so we also verify the password, which may consist of PIN + OTP.

        :param token_obj: Token object
        :param password: PIN + OTP
        :param options: dict that might contain "count" and "rounds"
        :return: a dictionary of auth items
        """
        options = options or {}
        otps = {}
        if token_obj.type.lower() == "hotp":
            count = int(options.get("count", 100))
            rounds = int(options.get("rounds", ROUNDS))
            _r, otppin, otpval = token_obj.split_pin_pass(password)
            if not _r:
                raise ParameterError("Could not split password")
            current_token_counter = token_obj.token.count
            first_offline_counter = current_token_counter - count
            if first_offline_counter < 0:
                first_offline_counter = 0
            # find the value in the offline OTP values! This resets the token.count!
            matching_count = token_obj.check_otp(otpval, first_offline_counter, count)
            token_obj.set_otp_count(current_token_counter)
            # Raise an exception *after* we reset the token counter
            if matching_count < 0:
                raise ValidateError("You provided a wrong OTP value.")
            # We have to add 1 here: Assume *first_offline_counter* is the counter value of the first offline OTP
            # we sent to the client. Assume the client then requests a refill with that exact OTP value.
            # Then, we need to respond with a refill of one OTP value, as the client has consumed one OTP value.
            counter_diff = matching_count - first_offline_counter + 1
            otps = MachineApplication.get_offline_otps(token_obj, otppin, counter_diff, rounds)
            token_obj.add_tokeninfo(key="offline_counter",
                                    value=count)
        elif token_obj.type.lower() == "webauthn":
            pass
        return otps

    @staticmethod
    def get_authentication_item(token_type,
                                serial,
                                challenge=None, options=None,
                                filter_param=None):
        """
        :param token_type: the type of the token. At the moment
                           we support "HOTP" tokens and "WebAuthn" tokens.
                           Supporting time based tokens (TOTP) is difficult, since we would have to
                           return a looooong list of OTP values.
        :param serial:     the serial number of the token.
        :param challenge:  This can contain the password (otp pin + otp value)
                           so that we can put the OTP PIN into the hashed response.
        :type challenge: basestring
        :return auth_item: A list of hashed OTP values
        """
        ret = {}
        options = options or {}
        password = challenge
        if token_type.lower() in ["hotp", "webauthn"]:
            token_obj = get_one_token(serial=serial)
            user_object = token_obj.user
            if user_object:
                uInfo = user_object.info
                if "username" in uInfo:
                    ret["user"] = ret["username"] = uInfo.get("username")
            refilltoken = MachineApplication.generate_new_refilltoken(token_obj)
            ret["refilltoken"] = refilltoken
            # token specific data
            if token_type.lower() == "webauthn":
                # return the pubkey and the credential_id (contained in the otpkey)
                ret["response"] = {"pubkey": token_obj.get_tokeninfo("pubKey"),
                                   "credential_id": token_obj.decrypt_otpkey()}
            elif token_type.lower() == "hotp":
                if password:
                    _r, otppin, _ = token_obj.split_pin_pass(password)
                    if not _r:
                        raise ParameterError("Could not split password")
                else:
                    otppin = ""
                otps = MachineApplication.get_offline_otps(token_obj,
                                                           otppin,
                                                           int(options.get("count", 100)),
                                                           int(options.get("rounds", ROUNDS)))
                ret["response"] = otps
        else:
            log.info("Token %r, type %r is not supported by "
                     "OFFLINE application module" % (serial, token_type))

        return ret

    @staticmethod
    def get_options():
        """
        returns a dictionary with a list of required and optional options
        """
        options = {"hotp":
                       {'count': {'type': TYPE.STRING},
                        'rounds': {'type': TYPE.STRING}},
                   "webauthn": {}}
        return options<|MERGE_RESOLUTION|>--- conflicted
+++ resolved
@@ -28,12 +28,8 @@
 from privacyidea.lib.error import ValidateError, ParameterError
 import logging
 from passlib.hash import pbkdf2_sha512
-<<<<<<< HEAD
 from privacyidea.lib.token import get_one_token
-=======
-from privacyidea.lib.token import get_tokens
 from privacyidea.lib.config import get_prepend_pin
->>>>>>> 854d84fb
 from privacyidea.lib.policy import TYPE
 log = logging.getLogger(__name__)
 ROUNDS = 6549
@@ -151,6 +147,8 @@
                            we support "HOTP" tokens and "WebAuthn" tokens.
                            Supporting time based tokens (TOTP) is difficult, since we would have to
                            return a looooong list of OTP values.
+                           Supporting "yubikey" token (AES) would be
+                           possible, too.
         :param serial:     the serial number of the token.
         :param challenge:  This can contain the password (otp pin + otp value)
                            so that we can put the OTP PIN into the hashed response.
@@ -185,7 +183,15 @@
                                                            otppin,
                                                            int(options.get("count", 100)),
                                                            int(options.get("rounds", ROUNDS)))
+                refilltoken = MachineApplication.generate_new_refilltoken(token_obj)
                 ret["response"] = otps
+                ret["refilltoken"] = refilltoken
+                user_object = token_obj.user
+                if user_object:
+                    uInfo = user_object.info
+                    if "username" in uInfo:
+                        ret["user"] = ret["username"] = uInfo.get("username")
+
         else:
             log.info("Token %r, type %r is not supported by "
                      "OFFLINE application module" % (serial, token_type))
