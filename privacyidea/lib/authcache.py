# -*- coding: utf-8 -*-
#
#  2017-08-11 Cornelius Kölbel <cornelius.koelbel@netknights.it>
#             initial writeup
#
#  License:  AGPLv3
#  contact:  http://www.privacyidea.org
#
# This code is free software; you can redistribute it and/or
# modify it under the terms of the GNU AFFERO GENERAL PUBLIC LICENSE
# License as published by the Free Software Foundation; either
# version 3 of the License, or any later version.
#
# This code is distributed in the hope that it will be useful,
# but WITHOUT ANY WARRANTY; without even the implied warranty of
# MERCHANTABILITY or FITNE7SS FOR A PARTICULAR PURPOSE.  See the
# GNU AFFERO GENERAL PUBLIC LICENSE for more details.
#
# You should have received a copy of the GNU Affero General Public
# License along with this program.  If not, see <http://www.gnu.org/licenses/>.
#
import binascii

from ..models import AuthCache, db
from sqlalchemy import and_
from privacyidea.lib.crypto import hash
import datetime
import logging

log = logging.getLogger(__name__)


def _hash_password(password):
<<<<<<< HEAD
    return hash(password, seed="")
=======
    return binascii.hexlify(hash(password, seed=""))
>>>>>>> 0ae0717b


def add_to_cache(username, realm, resolver, password):
    # Can not store timezone aware timestamps!
    first_auth = datetime.datetime.utcnow()
    auth_hash = _hash_password(password)
    record = AuthCache(username, realm, resolver, auth_hash, first_auth, first_auth)
    log.debug('Adding record to auth cache: ({!r}, {!r}, {!r}, {!r})'.format(
        username, realm, resolver, auth_hash))
    r = record.save()
    return r


def update_cache_last_auth(cache_id):
    last_auth = datetime.datetime.utcnow()
    AuthCache.query.filter(
        AuthCache.id == cache_id).update({"last_auth": last_auth})
    db.session.commit()


def delete_from_cache(username, realm, resolver, password):
    r = db.session.query(AuthCache).filter(AuthCache.username == username,
                                       AuthCache.realm == realm,
                                       AuthCache.resolver == resolver,
                                       AuthCache.authentication ==
                                       _hash_password(password)).delete()
<<<<<<< HEAD
=======
    db.session.commit()
    return r


def cleanup(minutes):
    """
    Will delete all authcache entries, where last_auth column is older than
    the given minutes.

    :param minutes: Age of the last_authentication in minutes
    :type minutes: int
    :return:
    """
    cleanuptime = datetime.datetime.utcnow() - datetime.timedelta(minutes=minutes)
    r = db.session.query(AuthCache).filter(AuthCache.last_auth < cleanuptime).delete()
>>>>>>> 0ae0717b
    db.session.commit()
    return r


def verify_in_cache(username, realm, resolver, password,
                    first_auth = None,
                    last_auth = None):
    """
    Verify if the given credentials are cached and if the time is correct.
    
    :param username: 
    :param realm: 
    :param resolver: 
    :param password: 
    :param first_auth: The timestamp when the entry was first written to the 
        cache. Only find newer entries 
    :param last_auth: The timestamp when the entry was last successfully 
        verified. Only find newer entries 
    :return: 
    """
    conditions = []
    conditions.append(AuthCache.username == username)
    conditions.append(AuthCache.realm == realm)
    conditions.append(AuthCache.resolver == resolver)
    auth_hash = _hash_password(password)
    conditions.append(AuthCache.authentication == auth_hash)

    if first_auth:
        conditions.append(AuthCache.first_auth > first_auth)
    if last_auth:
        conditions.append(AuthCache.last_auth > last_auth)

    filter_condition = and_(*conditions)
    r = AuthCache.query.filter(filter_condition).first()
    result = bool(r)

    if result:
        # Update the last_auth
        update_cache_last_auth(r.id)

    else:
        # Delete older entries
        delete_from_cache(username, realm, resolver, password)

    return result
<|MERGE_RESOLUTION|>--- conflicted
+++ resolved
@@ -19,8 +19,6 @@
 # You should have received a copy of the GNU Affero General Public
 # License along with this program.  If not, see <http://www.gnu.org/licenses/>.
 #
-import binascii
-
 from ..models import AuthCache, db
 from sqlalchemy import and_
 from privacyidea.lib.crypto import hash
@@ -31,11 +29,7 @@
 
 
 def _hash_password(password):
-<<<<<<< HEAD
     return hash(password, seed="")
-=======
-    return binascii.hexlify(hash(password, seed=""))
->>>>>>> 0ae0717b
 
 
 def add_to_cache(username, realm, resolver, password):
@@ -62,8 +56,6 @@
                                        AuthCache.resolver == resolver,
                                        AuthCache.authentication ==
                                        _hash_password(password)).delete()
-<<<<<<< HEAD
-=======
     db.session.commit()
     return r
 
@@ -79,7 +71,6 @@
     """
     cleanuptime = datetime.datetime.utcnow() - datetime.timedelta(minutes=minutes)
     r = db.session.query(AuthCache).filter(AuthCache.last_auth < cleanuptime).delete()
->>>>>>> 0ae0717b
     db.session.commit()
     return r
 
