/**
 * http://www.privacyidea.org
 * (c) cornelius kölbel, cornelius@privacyidea.org
 *
 * 2015-01-11 Cornelius Kölbel, <cornelius@privacyidea.org>
 *
 * This code is free software; you can redistribute it and/or
 * modify it under the terms of the GNU AFFERO GENERAL PUBLIC LICENSE
 * License as published by the Free Software Foundation; either
 * version 3 of the License, or any later version.
 *
 * This code is distributed in the hope that it will be useful,
 * but WITHOUT ANY WARRANTY; without even the implied warranty of
 * MERCHANTABILITY or FITNESS FOR A PARTICULAR PURPOSE.  See the
 * GNU AFFERO GENERAL PUBLIC LICENSE for more details.
 *
 * You should have received a copy of the GNU Affero General Public
 * License along with this program.  If not, see <http://www.gnu.org/licenses/>.
 *
 */
myApp.factory("ValidateFactory", function ($http, $state, $rootScope,
<<<<<<< HEAD
                                           validateUrl, inform, AuthFactory) {
        /**
         Each service - just like this service factory - is a singleton.
         */
        return {
            check: function (params, callback) {
                $http.post(validateUrl + "/check", params
                ).success(callback)
                .error(AuthFactory.authError);
            }
        };
        });
=======
                                           validateUrl, inform) {
    /**
     Each service - just like this service factory - is a singleton.
     */
    return {
        check: function (params, callback) {
            $http.post(validateUrl + "/check", params
            ).then(function (response) { callback(response.data) },
                function(error) { AuthFactory.authError(error.data) });
        }
    };
});
>>>>>>> 046ba134
<|MERGE_RESOLUTION|>--- conflicted
+++ resolved
@@ -19,21 +19,7 @@
  *
  */
 myApp.factory("ValidateFactory", function ($http, $state, $rootScope,
-<<<<<<< HEAD
                                            validateUrl, inform, AuthFactory) {
-        /**
-         Each service - just like this service factory - is a singleton.
-         */
-        return {
-            check: function (params, callback) {
-                $http.post(validateUrl + "/check", params
-                ).success(callback)
-                .error(AuthFactory.authError);
-            }
-        };
-        });
-=======
-                                           validateUrl, inform) {
     /**
      Each service - just like this service factory - is a singleton.
      */
@@ -44,5 +30,4 @@
                 function(error) { AuthFactory.authError(error.data) });
         }
     };
-});
->>>>>>> 046ba134
+});