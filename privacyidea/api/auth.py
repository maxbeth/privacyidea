--- conflicted
+++ resolved
@@ -292,11 +292,7 @@
                         "authtype": authtype,
                         "exp": datetime.utcnow() + validity,
                         "rights": rights},
-<<<<<<< HEAD
-                       secret).decode('utf8')
-=======
-                       secret, algorithm='HS256')
->>>>>>> 9a5a451a
+                       secret, algorithm='HS256').decode('utf8')
 
     # Add the role to the response, so that the WebUI can make decisions
     # based on this (only show selfservice, not the admin part)
