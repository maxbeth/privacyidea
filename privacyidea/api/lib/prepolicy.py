--- conflicted
+++ resolved
@@ -1343,7 +1343,6 @@
     return True
 
 
-<<<<<<< HEAD
 def indexedsecret_force_attribute(request, action):
     """
     This is a token specific wrapper for indexedsecret token for the endpoint
@@ -1370,7 +1369,8 @@
         request.all_data["otpkey"] = attribute_value
 
     return True
-=======
+
+  
 def webauthntoken_request(request, action):
     """
     This is a WebAuthn token specific wrapper for all endpoints using WebAuthn tokens.
@@ -1872,5 +1872,4 @@
         if attestation_cert \
         else None
 
-    return attestation_certificate_allowed(cert_info, allowed_certs_pols)
->>>>>>> 9dc8bd02
+    return attestation_certificate_allowed(cert_info, allowed_certs_pols)