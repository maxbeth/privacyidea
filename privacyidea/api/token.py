--- conflicted
+++ resolved
@@ -92,13 +92,10 @@
                                            twostep_enrollment_activation,
                                            twostep_enrollment_parameters,
                                            sms_identifiers, pushtoken_add_config,
-<<<<<<< HEAD
                                            check_admin_tokenlist,
-                                           indexedsecret_force_attribute)
-=======
+                                           indexedsecret_force_attribute,
                                            check_admin_tokenlist, webauthntoken_enroll, webauthntoken_allowed,
                                            webauthntoken_request)
->>>>>>> 9dc8bd02
 from privacyidea.api.lib.postpolicy import (save_pin_change,
                                             postpolicy)
 from privacyidea.lib.event import event
@@ -140,13 +137,10 @@
 @prepolicy(u2ftoken_allowed, request)
 @prepolicy(u2ftoken_verify_cert, request)
 @prepolicy(pushtoken_add_config, request)
-<<<<<<< HEAD
 @prepolicy(indexedsecret_force_attribute, request)
-=======
 @prepolicy(webauthntoken_allowed, request)
 @prepolicy(webauthntoken_request, request)
 @prepolicy(webauthntoken_enroll, request)
->>>>>>> 9dc8bd02
 @postpolicy(save_pin_change, request)
 @CheckSubscription(request)
 @event("token_init", request, g)
