--- conflicted
+++ resolved
@@ -2965,7 +2965,6 @@
         # Check that the tokentype was removed
         self.assertEqual(req.all_data.get("type"), None)
 
-<<<<<<< HEAD
     def test_35_require_piv_attestation(self):
         from privacyidea.lib.tokens.certificatetoken import ACTION, REQUIRE_ACTIONS
         builder = EnvironBuilder(method='POST',
@@ -2990,8 +2989,8 @@
         # This will fail, since the attestation is required.
         self.assertRaises(PolicyError, required_piv_attestation, req)
         delete_policy("pol1")
-=======
-    def test_35_init_registrationcode_length_contents(self):
+
+    def test_36_init_registrationcode_length_contents(self):
         g.logged_in_user = {"username": "admin1",
                             "realm": "",
                             "role": "admin"}
@@ -3024,7 +3023,6 @@
         # delete policy
         delete_policy("reg_length")
         delete_policy("reg_contents")
->>>>>>> 1ab44acf
 
 
 class PostPolicyDecoratorTestCase(MyApiTestCase):
