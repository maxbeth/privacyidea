--- conflicted
+++ resolved
@@ -119,12 +119,9 @@
         self.assertFalse(r)
         self.assertTrue(opt.get("message") == "wrong otp value", opt)
 
-<<<<<<< HEAD
         # check failcounter
         self.assertEqual(db_token.failcount, 2)
 
-=======
->>>>>>> 58cc9c18
     def test_05_check_maxfail(self):
         # Check_yubikey_pass only works without pin!
         db_token = Token.query.filter(Token.serial == self.serial1).first()
@@ -138,12 +135,8 @@
         # will fail
         r, opt = check_yubikey_pass(self.further_otps[2])
         self.assertFalse(r)
-<<<<<<< HEAD
-        self.assertTrue(opt.get("message") == "wrong otp value", opt)
-=======
         self.assertTrue(opt.get("message") == "matching 1 tokens, "
                                               "Failcounter exceeded", opt)
->>>>>>> 58cc9c18
         # check failcounter
         self.assertEqual(db_token.failcount, 5)
         token.set_failcount(old_failcounter)
